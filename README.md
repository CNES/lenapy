--- conflicted
+++ resolved
@@ -9,7 +9,6 @@
 
 ### Step 1: Install Conda
 
-<<<<<<< HEAD
 To use Conda packages like `lenapy`, you first need to install **Miniconda** or **Anaconda**. Miniconda is a lightweight option, while Anaconda includes many preinstalled data science packages.
 
 **To install Miniconda (recommended for minimal setup):**
@@ -47,21 +46,6 @@
 
 This installs lenapy and its dependencies from the conda-forge channel.
 
-=======
-
-* Create a conda environment and activate it ::
-    ```
-    conda create --name lenapy python=3.11
-    conda activate lenapy
-    ```
- 
-* Install lenapy from conda-forge ::
-
-    ```
-    conda install -c conda-forge lenapy
-    ```
-    
->>>>>>> bf6a3393
 ## Use
 
 In your python code, simply import the library with ::
